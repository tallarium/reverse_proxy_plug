defmodule ReverseProxyPlug.MixProject do
  use Mix.Project

  @source_url "https://github.com/tallarium/reverse_proxy_plug"
  @version "1.4.0"

  def project do
    [
      app: :reverse_proxy_plug,
      version: @version,
      elixir: "~> 1.7",
      start_permanent: Mix.env() == :prod,
      elixirc_paths: elixirc_paths(Mix.env()),
      aliases: aliases(),
      deps: deps(),
      docs: docs(),
      package: package()
    ]
  end

  defp package do
    [
      description:
        "An Elixir reverse proxy Plug with HTTP/2, chunked transfer and path " <>
          "proxying support.",
      maintainers: ["Michał Szewczak", "Sam Nipps", "Matt Whitworth"],
      licenses: ["MIT"],
      links: %{"GitHub" => "https://github.com/tallarium/reverse_proxy_plug"}
    ]
  end

  defp aliases do
    [
      ci: [
        "format --check-formatted",
        "credo --strict",
        "compile --warnings-as-errors --force"
      ]
    ]
  end

  defp elixirc_paths(:test), do: ["test/support", "lib"]
  defp elixirc_paths(_), do: ["lib"]

  def application do
    [
      extra_applications: [:logger]
    ]
  end

  defp deps do
    [
      {:plug, "~> 1.6"},
      {:cowboy, "~> 2.4"},
      {:httpoison, "~> 1.2", optional: true},
      {:credo, "~> 1.0", only: [:dev, :test]},
<<<<<<< HEAD
      {:mox, "~> 1.0", only: :test, optional: true},
      {:ex_doc, "~> 0.19", only: :dev},
      {:tesla, "~> 1.4.1", optional: true},
      {:bypass, "~> 2.1.0", optional: true, only: :test}
=======
      {:mox, "~> 1.0", only: :test},
      {:ex_doc, ">= 0.0.0", only: :dev, runtime: false}
    ]
  end

  defp docs do
    [
      extras: [
        "DEVELOPING.md": [title: "Releasing"],
        "LICENSE.md": [title: "License"],
        "README.md": [title: "Overview"]
      ],
      main: "readme",
      source_url: @source_url,
      source_ref: "v#{@version}",
      formatters: ["html"]
>>>>>>> 7c366faa
    ]
  end
end<|MERGE_RESOLUTION|>--- conflicted
+++ resolved
@@ -54,14 +54,10 @@
       {:cowboy, "~> 2.4"},
       {:httpoison, "~> 1.2", optional: true},
       {:credo, "~> 1.0", only: [:dev, :test]},
-<<<<<<< HEAD
       {:mox, "~> 1.0", only: :test, optional: true},
-      {:ex_doc, "~> 0.19", only: :dev},
+      {:ex_doc, ">= 0.0.0", only: :dev, runtime: false},
       {:tesla, "~> 1.4.1", optional: true},
       {:bypass, "~> 2.1.0", optional: true, only: :test}
-=======
-      {:mox, "~> 1.0", only: :test},
-      {:ex_doc, ">= 0.0.0", only: :dev, runtime: false}
     ]
   end
 
@@ -76,7 +72,6 @@
       source_url: @source_url,
       source_ref: "v#{@version}",
       formatters: ["html"]
->>>>>>> 7c366faa
     ]
   end
 end
--- conflicted
+++ resolved
@@ -80,17 +80,12 @@
 
   defp get_applied_fn(func, default \\ "")
 
-<<<<<<< HEAD
+  defp get_applied_fn({func, param}, _) when is_function(func) do
+    func.(param)
+  end
+
   defp get_applied_fn(func, _) when is_function(func) do
     func.()
-=======
-  defp get_applied_fn({func, param}, _) when is_function(func) do
-    func.(param)
-  end
-
-  defp get_applied_fn(upstream, _) when is_function(upstream) do
-    upstream.()
->>>>>>> 5866ee83
   end
 
   defp get_applied_fn(_, default) do
